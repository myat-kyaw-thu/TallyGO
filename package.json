--- conflicted
+++ resolved
@@ -16,10 +16,7 @@
     "@react-navigation/stack": "^7.4.8",
     "@supabase/supabase-js": "^2.57.4",
     "autoprefixer": "^10.4.21",
-<<<<<<< HEAD
-=======
     "dotenv": "^17.2.2",
->>>>>>> 4e597d3d
     "expo": "~54.0.7",
     "expo-background-fetch": "^14.0.7",
     "expo-constants": "~18.0.9",
@@ -32,13 +29,9 @@
     "react-native-safe-area-context": "^5.6.1",
     "react-native-screens": "^4.16.0",
     "react-native-vector-icons": "^10.3.0",
-<<<<<<< HEAD
-    "tailwindcss": "^3.4.17"
-=======
     "tailwindcss": "^3.4.17",
     "react-dom": "19.1.0",
     "react-native-web": "^0.21.0"
->>>>>>> 4e597d3d
   },
   "devDependencies": {
     "@types/react": "~19.1.0",
